/*
 * Copyright (c) 2019, salesforce.com, inc.
 * All rights reserved.
 * SPDX-License-Identifier: BSD-3-Clause
 * For full license text, see the LICENSE file in the repo root or https://opensource.org/licenses/BSD-3-Clause
 */
export {
  BaseClient,
  ClientConfig,
  Response,
  ResponseError
} from "./base/client";

<<<<<<< HEAD
import { _get, _delete, _patch, _post, _put } from "./base/static-client";
=======
export { IAuthScheme, AccountManager, AuthSchemes } from "./base/authSchemes";

import { _get, _delete, _patch, _post, _put } from "./base/staticClient";
>>>>>>> 9722a25f

export const StaticClient = {
  get: _get,
  delete: _delete,
  patch: _patch,
  post: _post,
  put: _put
};

export { IAuthToken, ShopperToken, stripBearer } from "./base/authHelper";

export {
  commonParameterPositions,
  CommonParameters
} from "./base/commonParameters";<|MERGE_RESOLUTION|>--- conflicted
+++ resolved
@@ -11,13 +11,7 @@
   ResponseError
 } from "./base/client";
 
-<<<<<<< HEAD
-import { _get, _delete, _patch, _post, _put } from "./base/static-client";
-=======
-export { IAuthScheme, AccountManager, AuthSchemes } from "./base/authSchemes";
-
 import { _get, _delete, _patch, _post, _put } from "./base/staticClient";
->>>>>>> 9722a25f
 
 export const StaticClient = {
   get: _get,
