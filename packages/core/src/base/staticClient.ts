--- conflicted
+++ resolved
@@ -59,35 +59,9 @@
   }
 }
 
-/**
-<<<<<<< HEAD
- * Format the request being made for logging.
-=======
- * Returns the entry from the headers list that matches the passed header. The
- * search is case insensitive and the case of the passed header and the list
- * are preserved. Returns the passed header if no match is found.
- *
- * @param header - Target header
- * @param headers - List to search from
- * @returns Header from the list if there is a match, the passed header otherwise
- */
-export function getHeader(
-  header: string,
-  headers: { [key: string]: string }
-): string {
-  const headerLowerCase = header.toLowerCase();
-  for (const name in headers) {
-    if (headerLowerCase === name.toLowerCase()) {
-      return name;
-    }
-  }
-
-  return header;
-}
 
 /**
  * Log request/fetch details.
->>>>>>> 8aec1198
  *
  * @param resource The resource being requested
  * @param fetchOptions The options to the fetch call
@@ -115,17 +89,14 @@
   const successString =
     response.ok || response.status === 304 ? "successful" : "unsuccessful";
   const msg = `Response: ${successString} ${response.status} ${response.statusText}`;
-  if (sdkLogger.getLevel() <= sdkLogger.levels.DEBUG) {
-    sdkLogger.debug(
-      `${msg}\nResponse Headers: ${JSON.stringify(
-        response.headers.raw(),
-        null,
-        2
-      )}`
-    );
-  } else if (sdkLogger.getLevel() <= sdkLogger.levels.INFO) {
-    sdkLogger.info(msg);
-  }
+  sdkLogger.info(msg);
+  sdkLogger.debug(
+    `Response Headers: ${JSON.stringify(
+      response.headers.raw(),
+      null,
+      2
+    )}`
+  );
 };
 
 /**
@@ -186,23 +157,13 @@
   }
   finalOptions["headers"] = headers;
 
-<<<<<<< HEAD
   // This line merges the values and then strips anything that is undefined.
   //  (NOTE: Not sure we have to, as all tests pass regardless, but going to anyways)
   finalOptions = _.pickBy(finalOptions, _.identity);
-=======
-  logFetch(resource, fetchOptions);
->>>>>>> 8aec1198
-
-  sdkLogger.setLevel(sdkLogger.levels.DEBUG);
-
-<<<<<<< HEAD
-  sdkLogger.info(formatFetchForInfoLog(resource, finalOptions));
+
+  logFetch(resource, finalOptions);
   const response = await fetch(resource, finalOptions);
-  sdkLogger.info(formatResponseForInfoLog(response));
-=======
   logResponse(response);
->>>>>>> 8aec1198
 
   return options.rawResponse ? response : getObjectFromResponse(response);
 }
