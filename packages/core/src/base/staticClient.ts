/*
 * Copyright (c) 2019, salesforce.com, inc.
 * All rights reserved.
 * SPDX-License-Identifier: BSD-3-Clause
 * For full license text, see the LICENSE file in the repo root or https://opensource.org/licenses/BSD-3-Clause
 */
import { default as fetch, Response, RequestInit } from "make-fetch-happen";

import _ from "lodash";
import fetchToCurl from "fetch-to-curl";

import DefaultCache = require("make-fetch-happen/cache");
export { DefaultCache, Response };

import { Headers } from "minipass-fetch";

import { Resource } from "./resource";
import { BaseClient } from "./client";
import { sdkLogger } from "./sdkLogger";
<<<<<<< HEAD
import { OperationOptions } from "retry";
=======
// eslint-disable-next-line @typescript-eslint/no-var-requires
const pkg = require("../../package.json");

// Version is from @commerce-apps/core, but it will always match commerce-sdk
export const USER_AGENT = `commerce-sdk@${pkg.version};`;
const CONTENT_TYPE = "application/json";
>>>>>>> 02a62fbf

/**
 * Extends the Error class with the the error being a combination of status code
 * and text retrieved from the response.
 *
 * @class ResponseError
 * @extends Error
 */
export class ResponseError extends Error {
  constructor(public response: Response) {
    super(`${response.status} ${response.statusText}`);
  }
}

/**
 * Returns the dto object from the given response object on status codes 2xx and
 * 304 (Not Modified). The fetch library make-fetch-happen returns the cached object
 * on 304 response. This method throws error on any other 3xx responses that are not
 * automatically handled by make-fetch-happen.
 *
 * @remarks
 * Refer to https://en.wikipedia.org/wiki/List_of_HTTP_status_codes for more information
 * on HTTP status codes.
 *
 * @param response - A response object either containing a dto or an error
 * @returns The DTO wrapped in a promise
 *
 * @throws a ResponseError if the status code of the response is neither 2XX nor 304
 */
export async function getObjectFromResponse(
  response: Response
): Promise<object> {
  if (response.ok || response.status === 304) {
    const text = await response.text();
    // It's ideal to get "{}" for an empty response body, but we won't throw if it's truly empty
    return text ? JSON.parse(text) : {};
  } else {
    throw new ResponseError(response);
  }
}

/**
<<<<<<< HEAD
=======
 * Returns the entry from the headers list that matches the passed header. The
 * search is case insensitive and the case of the passed header and the list
 * are preserved. Returns the passed header if no match is found.
 *
 * @param header - Target header
 * @param headers - List to search from
 * @returns Header from the list if there is a match, the passed header otherwise
 */
export function getHeader(
  header: string,
  headers: { [key: string]: string }
): string {
  const headerLowerCase = header.toLowerCase();
  for (const name in headers) {
    if (headerLowerCase === name.toLowerCase()) {
      return name;
    }
  }

  return header;
}

/**
 * Deletes all headers in the list that match the given header, case insensitive.
 *
 * @param header - Target header
 * @param headers - List to search from
 */
export function stripHeaders(
  header: string,
  headers: Record<string, string>
): void {
  const headerLowerCase = header.toLowerCase();
  for (const name in headers) {
    if (headerLowerCase === name.toLowerCase()) {
      delete headers[name];
    }
  }
}

/**
>>>>>>> 02a62fbf
 * Log request/fetch details.
 *
 * @param resource The resource being requested
 * @param fetchOptions The options to the fetch call
 */
export function logFetch(resource: string, fetchOptions: RequestInit): void {
  if (sdkLogger.getLevel() <= sdkLogger.levels.DEBUG) {
    sdkLogger.debug(
      `Request URI: ${resource}\nFetch Options: ${JSON.stringify(
        fetchOptions,
        null,
        2
      )}\nCurl: ${fetchToCurl(resource, fetchOptions)}`
    );
  } else if (sdkLogger.getLevel() <= sdkLogger.levels.INFO) {
    sdkLogger.info(`Request: ${fetchOptions.method.toUpperCase()} ${resource}`);
  }
}

/**
 * Log response details.
 *
 * @param response The response received
 */
export const logResponse = (response: Response): void => {
  const successString =
    response.ok || response.status === 304 ? "successful" : "unsuccessful";
  const msg = `Response: ${successString} ${response.status} ${response.statusText}`;
  sdkLogger.info(msg);
  sdkLogger.debug(
    `Response Headers: ${JSON.stringify(response.headers.raw(), null, 2)}`
  );
};

/**
 * Makes an HTTP call specified by the method parameter with the options passed.
 *
 * @param method - Type of HTTP operation
 * @param options - Details to be used for making the HTTP call and processing
 * the response
 * @returns Either the Response object or the DTO inside it wrapped in a promise,
 * depending upon options.rawResponse
 */
async function runFetch(
  method: "delete" | "get" | "patch" | "post" | "put",
  options: {
    client: BaseClient;
    path: string;
    pathParameters?: object;
    queryParameters?: object;
    headers?: { [key: string]: string };
    rawResponse?: boolean;
<<<<<<< HEAD
    retrySettings?: OperationOptions;
=======
    // eslint-disable-next-line @typescript-eslint/no-explicit-any
>>>>>>> 02a62fbf
    body?: any;
  }
): Promise<object> {
  const resource = new Resource(
    options.client.clientConfig.baseUri,
    options.client.clientConfig.parameters,
    options.path,
    options.pathParameters,
    options.queryParameters
  ).toString();

  // Lets grab all the RequestInit defaults from the clientConfig
  const defaultsFromClientConfig: RequestInit = {
    cacheManager: options.client.clientConfig.cacheManager,
    retry: options.client.clientConfig.retrySettings
  };

  // Let's create a request init object of all configurations in the current request
  const currentOptionsFromRequest: RequestInit = {
    method: method,
    retry: options.retrySettings,
    body: JSON.stringify(options.body)
  };

  // Merging like this will copy items into a new object, this removes the need to clone and then merge as we were before.
  let finalOptions = _.merge(
    {},
    defaultsFromClientConfig,
    currentOptionsFromRequest
  );

<<<<<<< HEAD
  // Headers are treated separately to be able to move them into their own object.
  const headers = new Headers(_.merge({}, options.client.clientConfig.headers));
=======
  // Delete all user-specified user agents to prevent an override
  // (Multiple can be specified by using different casing)
  stripHeaders("user-agent", fetchOptions.headers);
  // Specify user agent using lower case in order to override make-fetch-happen
  fetchOptions.headers["user-agent"] = USER_AGENT;

  if (options.body) {
    fetchOptions.body = JSON.stringify(options.body);
    fetchOptions.headers["Content-Type"] = CONTENT_TYPE;
  }
>>>>>>> 02a62fbf

  for (const [header, value] of Object.entries(options.headers || {})) {
    headers.set(header, value);
  }
  finalOptions["headers"] = headers;

  // This line merges the values and then strips anything that is undefined.
  //  (NOTE: Not sure we have to, as all tests pass regardless, but going to anyways)
  finalOptions = _.pickBy(finalOptions, _.identity);

  logFetch(resource, finalOptions);
  const response = await fetch(resource, finalOptions);
  logResponse(response);

  return options.rawResponse ? response : getObjectFromResponse(response);
}

/**
 * Performs an HTTP GET operation with the options passed.
 *
 * @param options - Details to be used for making the HTTP call and processing
 * the response
 * @returns Either the Response object or the DTO inside it wrapped in a promise,
 * depending upon options.rawResponse
 */
export function _get(options: {
  client: BaseClient;
  path: string;
  pathParameters?: object;
  queryParameters?: object;
  headers?: { [key: string]: string };
  retrySettings?: OperationOptions;
  rawResponse?: boolean;
}): Promise<object> {
  return runFetch("get", options);
}

/**
 * Performs an HTTP DELETE operation with the options passed.
 *
 * @param options - Details to be used for making the HTTP call and processing
 * the response
 * @returns Either the Response object or the DTO inside it wrapped in a promise,
 * depending upon options.rawResponse
 */
export function _delete(options: {
  client: BaseClient;
  path: string;
  pathParameters?: object;
  queryParameters?: object;
  headers?: { [key: string]: string };
  retrySettings?: OperationOptions;
  rawResponse?: boolean;
}): Promise<object> {
  return runFetch("delete", options);
}

/**
 * Performs an HTTP PATCH operation with the options passed.
 *
 * @param options - Details to be used for making the HTTP call and processing
 * the response
 * @returns Either the Response object or the DTO inside it wrapped in a promise,
 * depending upon options.rawResponse
 */
export function _patch(options: {
  client: BaseClient;
  path: string;
  pathParameters?: object;
  queryParameters?: object;
  headers?: { [key: string]: string };
  retrySettings?: OperationOptions;
  rawResponse?: boolean;
  // eslint-disable-next-line @typescript-eslint/no-explicit-any
  body: any;
}): Promise<object> {
  return runFetch("patch", options);
}

/**
 * Performs an HTTP POST operation with the options passed.
 *
 * @param options - Details to be used for making the HTTP call and processing
 * the response
 * @returns Either the Response object or the DTO inside it wrapped in a promise,
 * depending upon options.rawResponse
 */
export function _post(options: {
  client: BaseClient;
  path: string;
  pathParameters?: object;
  queryParameters?: object;
  headers?: { [key: string]: string };
  retrySettings?: OperationOptions;
  rawResponse?: boolean;
  // eslint-disable-next-line @typescript-eslint/no-explicit-any
  body: any;
}): Promise<object> {
  return runFetch("post", options);
}

/**
 * Performs an HTTP PUT operation with the options passed.
 *
 * @param options - Details to be used for making the HTTP call and processing
 * the response
 * @returns Either the Response object or the DTO inside it wrapped in a promise,
 * depending upon options.rawResponse
 */
export function _put(options: {
  client: BaseClient;
  path: string;
  pathParameters?: object;
  queryParameters?: object;
  headers?: { [key: string]: string };
  retrySettings?: OperationOptions;
  rawResponse?: boolean;
  // eslint-disable-next-line @typescript-eslint/no-explicit-any
  body: any;
}): Promise<object> {
  return runFetch("put", options);
}<|MERGE_RESOLUTION|>--- conflicted
+++ resolved
@@ -17,16 +17,7 @@
 import { Resource } from "./resource";
 import { BaseClient } from "./client";
 import { sdkLogger } from "./sdkLogger";
-<<<<<<< HEAD
 import { OperationOptions } from "retry";
-=======
-// eslint-disable-next-line @typescript-eslint/no-var-requires
-const pkg = require("../../package.json");
-
-// Version is from @commerce-apps/core, but it will always match commerce-sdk
-export const USER_AGENT = `commerce-sdk@${pkg.version};`;
-const CONTENT_TYPE = "application/json";
->>>>>>> 02a62fbf
 
 /**
  * Extends the Error class with the the error being a combination of status code
@@ -69,67 +60,20 @@
 }
 
 /**
-<<<<<<< HEAD
-=======
- * Returns the entry from the headers list that matches the passed header. The
- * search is case insensitive and the case of the passed header and the list
- * are preserved. Returns the passed header if no match is found.
- *
- * @param header - Target header
- * @param headers - List to search from
- * @returns Header from the list if there is a match, the passed header otherwise
- */
-export function getHeader(
-  header: string,
-  headers: { [key: string]: string }
-): string {
-  const headerLowerCase = header.toLowerCase();
-  for (const name in headers) {
-    if (headerLowerCase === name.toLowerCase()) {
-      return name;
-    }
-  }
-
-  return header;
-}
-
-/**
- * Deletes all headers in the list that match the given header, case insensitive.
- *
- * @param header - Target header
- * @param headers - List to search from
- */
-export function stripHeaders(
-  header: string,
-  headers: Record<string, string>
-): void {
-  const headerLowerCase = header.toLowerCase();
-  for (const name in headers) {
-    if (headerLowerCase === name.toLowerCase()) {
-      delete headers[name];
-    }
-  }
-}
-
-/**
->>>>>>> 02a62fbf
  * Log request/fetch details.
  *
  * @param resource The resource being requested
  * @param fetchOptions The options to the fetch call
  */
 export function logFetch(resource: string, fetchOptions: RequestInit): void {
-  if (sdkLogger.getLevel() <= sdkLogger.levels.DEBUG) {
-    sdkLogger.debug(
-      `Request URI: ${resource}\nFetch Options: ${JSON.stringify(
-        fetchOptions,
-        null,
-        2
-      )}\nCurl: ${fetchToCurl(resource, fetchOptions)}`
-    );
-  } else if (sdkLogger.getLevel() <= sdkLogger.levels.INFO) {
-    sdkLogger.info(`Request: ${fetchOptions.method.toUpperCase()} ${resource}`);
-  }
+  sdkLogger.info(`Request: ${fetchOptions.method.toUpperCase()} ${resource}`);
+  sdkLogger.debug(
+    `Fetch Options: ${JSON.stringify(
+      fetchOptions,
+      null,
+      2
+    )}\nCurl: ${fetchToCurl(resource, fetchOptions)}`
+  );
 }
 
 /**
@@ -165,11 +109,8 @@
     queryParameters?: object;
     headers?: { [key: string]: string };
     rawResponse?: boolean;
-<<<<<<< HEAD
     retrySettings?: OperationOptions;
-=======
     // eslint-disable-next-line @typescript-eslint/no-explicit-any
->>>>>>> 02a62fbf
     body?: any;
   }
 ): Promise<object> {
@@ -201,25 +142,21 @@
     currentOptionsFromRequest
   );
 
-<<<<<<< HEAD
   // Headers are treated separately to be able to move them into their own object.
   const headers = new Headers(_.merge({}, options.client.clientConfig.headers));
-=======
-  // Delete all user-specified user agents to prevent an override
-  // (Multiple can be specified by using different casing)
-  stripHeaders("user-agent", fetchOptions.headers);
-  // Specify user agent using lower case in order to override make-fetch-happen
-  fetchOptions.headers["user-agent"] = USER_AGENT;
-
-  if (options.body) {
-    fetchOptions.body = JSON.stringify(options.body);
-    fetchOptions.headers["Content-Type"] = CONTENT_TYPE;
-  }
->>>>>>> 02a62fbf
-
+
+  // Overwrite client header defaults with headers in call
   for (const [header, value] of Object.entries(options.headers || {})) {
     headers.set(header, value);
   }
+
+  // These are headers that are always added to all calls and cannot be disabled.
+  for (const [header, value] of Object.entries(
+    options.client.clientConfig.appendHeaders
+  )) {
+    headers.append(header, value);
+  }
+
   finalOptions["headers"] = headers;
 
   // This line merges the values and then strips anything that is undefined.
