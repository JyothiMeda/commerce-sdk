/*
 * Copyright (c) 2019, salesforce.com, inc.
 * All rights reserved.
 * SPDX-License-Identifier: BSD-3-Clause
 * For full license text, see the LICENSE file in the repo root or https://opensource.org/licenses/BSD-3-Clause
 */
import _ from "lodash";
import { config } from "dotenv";
import tmp from "tmp";

import { getBearer } from "@commerce-apps/exchange-connector";

import { CommonParameters } from "./commonParameters";
import { DefaultCache } from "./staticClient";
export { DefaultCache };
<<<<<<< HEAD
import { ICacheManager } from "./cache-manager";
=======
import { IAuthScheme } from "./authSchemes";
import { ICacheManager } from "./cacheManager";
>>>>>>> 9722a25f

// dotenv config loads environmental variables.
config();

export class ClientConfig {
  public baseUri?: string;
  public cacheManager?: ICacheManager;
  public headers?: { [key: string]: string };
  public parameters?: CommonParameters;
}

const DEFAULT_CLIENT_CONFIG: ClientConfig = {
  // Enables cacache for local caching in temp dir by default, unsafeCleanup == rm -rf on exit
  cacheManager: new DefaultCache(
    tmp.dirSync({ prefix: "cache-", unsafeCleanup: true }).name
  ),
  headers: {},
  parameters: {
    // Ideally, when version is set as a parameter in the baseUri, it's gets
    // filled in from the version field in the RAML. Until that's implemented,
    // we'll default to v1.
    version: "v1"
  }
};

export class BaseClient {
  public clientConfig: ClientConfig;

  constructor(config?: ClientConfig) {
    this.clientConfig = {};
    _.merge(this.clientConfig, DEFAULT_CLIENT_CONFIG, config);
  }

  async initializeMockService(): Promise<void> {
    try {
      const token = await getBearer(
        process.env.ANYPOINT_USERNAME,
        process.env.ANYPOINT_PASSWORD
      );

      _.merge(this.clientConfig.headers, {
        "ms2-authorization": `bearer ${token}`,
        "ms2-origin": "Exchange"
      });
    } catch (err) {
      throw new Error("Error while initializing mock client\n".concat(err));
    }
  }
}

export { Response } from "node-fetch";
export { ResponseError } from "./staticClient";<|MERGE_RESOLUTION|>--- conflicted
+++ resolved
@@ -13,12 +13,7 @@
 import { CommonParameters } from "./commonParameters";
 import { DefaultCache } from "./staticClient";
 export { DefaultCache };
-<<<<<<< HEAD
-import { ICacheManager } from "./cache-manager";
-=======
-import { IAuthScheme } from "./authSchemes";
 import { ICacheManager } from "./cacheManager";
->>>>>>> 9722a25f
 
 // dotenv config loads environmental variables.
 config();
