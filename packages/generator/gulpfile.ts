/*
 * Copyright (c) 2020, salesforce.com, inc.
 * All rights reserved.
 * SPDX-License-Identifier: BSD-3-Clause
 * For full license text, see the LICENSE file in the repo root or https://opensource.org/licenses/BSD-3-Clause
 */
import * as gulp from "gulp";
import { processApiFamily } from "./src/parser";
import { renderTemplates, renderOperationList } from "./src/renderer";

import fs from "fs-extra";
import _ from "lodash";
import * as path from "path";

require("dotenv").config();

// eslint-disable-next-line @typescript-eslint/no-var-requires
import config from "../../build-config";

/**
 *  Gulp task that renders typescript code for the APIs using the pre-defined templates
 */
gulp.task("renderTemplates", async () => {
  return renderTemplates(config);
});

<<<<<<< HEAD
=======
gulp.task("buildOperationList", async () => {
  // require the json written in groupRamls gulpTask
  // eslint-disable-next-line @typescript-eslint/no-var-requires
  const ramlGroupConfig = require(path.resolve(
    path.join(config.inputDir, config.apiConfigFile)
  ));
  const apiGroupKeys = _.keysIn(ramlGroupConfig);

  const allApis = {};

  const modelingPromises = [];

  for (const apiGroup of apiGroupKeys) {
    const familyPromises = processApiFamily(
      apiGroup,
      ramlGroupConfig,
      config.inputDir
    );
    fs.ensureDirSync(config.renderDir);

    modelingPromises.push(
      Promise.all(familyPromises).then(values => {
        allApis[apiGroup] = values;
        return;
      })
    );
  }

  return Promise.all(modelingPromises).then(() => {
    fs.writeFileSync(
      path.join(config.renderDir, "operationList.yaml"),
      renderOperationList(allApis)
    );
  });
});
>>>>>>> 7d953219
<|MERGE_RESOLUTION|>--- conflicted
+++ resolved
@@ -24,8 +24,6 @@
   return renderTemplates(config);
 });
 
-<<<<<<< HEAD
-=======
 gulp.task("buildOperationList", async () => {
   // require the json written in groupRamls gulpTask
   // eslint-disable-next-line @typescript-eslint/no-var-requires
@@ -60,5 +58,4 @@
       renderOperationList(allApis)
     );
   });
-});
->>>>>>> 7d953219
+});