/*
 * Copyright (c) 2019, salesforce.com, inc.
 * All rights reserved.
 * SPDX-License-Identifier: BSD-3-Clause
 * For full license text, see the LICENSE file in the repo root or https://opensource.org/licenses/BSD-3-Clause
 */
import fs from "fs-extra";
import path from "path";
import Handlebars from "handlebars";
import {
  getAllDataTypes,
  processApiFamily,
  getApiName,
  resolveApiModel,
  getNormalizedName
} from "./parser";

import {
  getBaseUri,
  isDefinedProperty,
  getDataType,
  isPrimitiveProperty,
  isArrayProperty,
  isObjectProperty,
  getArrayElementTypeProperty,
  getReturnPayloadType,
  getValue,
  getAdditionalProperties,
  isAdditionalPropertiesAllowed,
  isTypeDefinition,
  isCommonQueryParameter,
  isCommonPathParameter,
  getProperties,
  isRequiredProperty,
  isOptionalProperty
} from "./templateHelpers";
import {
  WebApiBaseUnit,
  WebApiBaseUnitWithDeclaresModel,
  WebApiBaseUnitWithEncodesModel
} from "webapi-parser";
import _ from "lodash";
import { RestApi } from "@commerce-apps/exchange-connector";

const templateDirectory = `${__dirname}/../templates`;

// eslint-disable-next-line @typescript-eslint/no-var-requires
require("handlebars-helpers")({ handlebars: Handlebars }, [
  "string",
  "comparison"
]);

const operationsPartialTemplate = Handlebars.compile(
  fs.readFileSync(path.join(templateDirectory, "operations.ts.hbs"), "utf8")
);

const clientInstanceTemplate = Handlebars.compile(
  fs.readFileSync(path.join(templateDirectory, "ClientInstance.ts.hbs"), "utf8")
);

const indexTemplate = Handlebars.compile(
  fs.readFileSync(path.join(templateDirectory, "index.ts.hbs"), "utf8")
);

const helpersTemplate = Handlebars.compile(
  fs.readFileSync(path.join(templateDirectory, "helpers.ts.hbs"), "utf8")
);

/**
 * Handlebar template to export all APIs in a family
 */
const apiFamilyTemplate = Handlebars.compile(
  fs.readFileSync(path.join(templateDirectory, "apiFamily.ts.hbs"), "utf8")
);

export const renderOperationListTemplate = Handlebars.compile(
  fs.readFileSync(
    path.join(templateDirectory, "operationList.yaml.hbs"),
    "utf8"
  )
);

const dtoTemplate = Handlebars.compile(
  fs.readFileSync(path.join(templateDirectory, "dto.ts.hbs"), "utf8")
);

const versionTemplate = Handlebars.compile(
  fs.readFileSync(path.join(templateDirectory, "version.md.hbs"), "utf8")
);

const dtoPartial = Handlebars.compile(
  fs.readFileSync(path.join(templateDirectory, "dtoPartial.ts.hbs"), "utf8")
);

<<<<<<< HEAD
function createClient(webApiModels: WebApiBaseUnit[], apiName: string): string {
  const clientCode: string = clientInstanceTemplate(
=======
function createClient(
  webApiModel: WebApiBaseUnit,
  boundedContext: string
): string {
  return clientInstanceTemplate(
>>>>>>> 97b09b95
    {
      dataTypes: getAllDataTypes(
        webApiModel as WebApiBaseUnitWithDeclaresModel
      ),
<<<<<<< HEAD
      models: webApiModels,
      apiSpec: apiName
=======
      apiModel: webApiModel,
      apiSpec: boundedContext
>>>>>>> 97b09b95
    },
    {
      allowProtoPropertiesByDefault: true,
      allowProtoMethodsByDefault: true
    }
  );
}

function createDto(webApiModel: WebApiBaseUnit): string {
  const types = getAllDataTypes(webApiModel as WebApiBaseUnitWithDeclaresModel);
  return dtoTemplate(types, {
    allowProtoPropertiesByDefault: true,
    allowProtoMethodsByDefault: true
  });
}

/**
 * Generates code to export all API families to index.ts
 * @param apiFamilies The list of api families we used to generate the code
 *
 * @returns The rendered code as a string
 */
// eslint-disable-next-line @typescript-eslint/no-explicit-any
function createIndex(apiFamilies: string[]): string {
  return indexTemplate({
    apiSpec: apiFamilies
  });
}

/**
 * Generates helper methods for the SDK (Syntactical sugar)
 *
 * @returns The rendered code as a string
 */
// eslint-disable-next-line @typescript-eslint/no-explicit-any
function createHelpers(config: any): string {
  return helpersTemplate({
    shopperAuthClient: config.shopperAuthClient,
    shopperAuthApi: config.shopperAuthApi
  });
}

/**
 * Generates code to export all APIs in a API Family
 * @param apiNames Names of all the APIs in the family
 * @returns code to export all APIs in a API Family
 */
function createApiFamily(apiNames: string[]): string {
  return apiFamilyTemplate({
    apiNamesInFamily: apiNames
  });
}

/**
 * Renders API functions and its types into a typescript file
 * @param apiModel AMF Model of the API
 * @param renderDir Directory path at which the rendered API files are saved
 * @returns Name of the API
 */
function renderApi(
  apiModel: WebApiBaseUnitWithEncodesModel,
  renderDir: string
): string {
  const apiName: string = getApiName(apiModel);
  const apiPath: string = path.join(renderDir, apiName);
  fs.ensureDirSync(apiPath);

  fs.writeFileSync(
    path.join(apiPath, `${apiName}.types.ts`),
    createDto(apiModel)
  );
  //Resolve model for the end points Using the 'editing' pipeline will retain the declarations in the model
  const apiModelForEndPoints: WebApiBaseUnitWithEncodesModel = resolveApiModel(
    apiModel,
    "editing"
  );
  fs.writeFileSync(
    path.join(apiPath, `${apiName}.ts`),
    createClient(apiModelForEndPoints, apiName)
  );
  return apiName;
}

/**
 * @description
 * @export
 * @param {RestApi[]} apis
 */
export function createVersionFile(
  apis: { [key: string]: RestApi[] }
  // eslint-disable-next-line @typescript-eslint/no-explicit-any
): void {
  fs.writeFileSync(
    // Write to the directory with the API definitions
    path.join(__dirname, "..", "VERSION.md"),
    versionTemplate(apis)
  );
}

/**
 * Renders API functions and its types into a typescript file for all the APIs in a family
 * @param apiFamily Name of the API family
 * @param apiFamilyConfig Config of the API family
 * @param apiRamlDir Directory path of API RAML files
 * @param renderDir Directory path to save the rendered API files
 * @returns Promise with the api family name
 */
function renderApiFamily(
  apiFamily: string,
  // eslint-disable-next-line @typescript-eslint/no-explicit-any
  apiFamilyConfig: any,
  apiRamlDir: string,
  renderDir: string
): Promise<string> {
  const apiFamilyFileName = getNormalizedName(apiFamily);
  const apiFamilyPath: string = path.join(renderDir, apiFamilyFileName);
  fs.ensureDirSync(apiFamilyPath);

  const familyPromises = processApiFamily(
    apiFamily,
    apiFamilyConfig,
    apiRamlDir
  );
  return Promise.all(familyPromises)
    .then(familyApis => {
      const apiNames: string[] = [];
      familyApis.forEach(api => {
        apiNames.push(
          renderApi(api as WebApiBaseUnitWithEncodesModel, apiFamilyPath)
        );
      });
      return apiNames;
    })
    .then(apiNames => {
      //export all apis in a family
      fs.writeFileSync(
        path.join(apiFamilyPath, `${apiFamilyFileName}.ts`),
        createApiFamily(apiNames)
      );
      return apiFamilyFileName;
    });
}

/**
 * Renders typescript code for the APIs using the pre-defined templates
 * @param config uild config used to build the SDK

 * @returns Promise<void>
 */
// eslint-disable-next-line @typescript-eslint/no-explicit-any
export function renderTemplates(config: any): Promise<void> {
  // eslint-disable-next-line @typescript-eslint/no-var-requires
  const apiFamilyRamlConfig = require(path.resolve(
    path.join(config.inputDir, config.apiConfigFile)
  ));
  fs.ensureDirSync(config.renderDir);
  const apiFamilyNames = _.keysIn(apiFamilyRamlConfig);
  const allPromises: Promise<string>[] = [];
  apiFamilyNames.forEach((apiFamily: string) => {
    allPromises.push(
      renderApiFamily(
        apiFamily,
        apiFamilyRamlConfig,
        config.inputDir,
        config.renderDir
      )
    );
  });
  //create index file that exports all the api families in the root
  return Promise.all(allPromises).then(familyNames => {
    fs.writeFileSync(
      path.join(config.renderDir, "index.ts"),
      createIndex(familyNames)
    );

    fs.writeFileSync(
      path.join(config.renderDir, "helpers.ts"),
      createHelpers(config)
    );

    createVersionFile(apiFamilyRamlConfig);
  });
}

// eslint-disable-next-line @typescript-eslint/no-explicit-any
export function renderOperationList(allApis: {
  [key: string]: WebApiBaseUnitWithEncodesModel[];
}): string {
  const renderedOperations: string = renderOperationListTemplate(allApis, {
    allowProtoPropertiesByDefault: true,
    allowProtoMethodsByDefault: true
  });
  return renderedOperations;
}

// Register helpers
Handlebars.registerHelper("getBaseUri", getBaseUri);

Handlebars.registerHelper("isCommonQueryParameter", isCommonQueryParameter);

Handlebars.registerHelper("isCommonPathParameter", isCommonPathParameter);

Handlebars.registerHelper("isDefinedProperty", isDefinedProperty);

Handlebars.registerHelper("getDataType", getDataType);

Handlebars.registerHelper("isPrimitive", isPrimitiveProperty);

Handlebars.registerHelper("isArrayProperty", isArrayProperty);

Handlebars.registerHelper("isObjectProperty", isObjectProperty);

Handlebars.registerHelper("isTypeDefinition", isTypeDefinition);

Handlebars.registerHelper("getArrayElementType", getArrayElementTypeProperty);

Handlebars.registerHelper("getReturnPayloadType", getReturnPayloadType);

Handlebars.registerHelper("getValue", getValue);

Handlebars.registerHelper("getAdditionalProperties", getAdditionalProperties);

Handlebars.registerHelper(
  "isAdditionalPropertiesAllowed",
  isAdditionalPropertiesAllowed
);

Handlebars.registerPartial("dtoPartial", dtoPartial);

Handlebars.registerPartial("operationsPartial", operationsPartialTemplate);

Handlebars.registerHelper("getProperties", getProperties);

Handlebars.registerHelper("isRequiredProperty", isRequiredProperty);

Handlebars.registerHelper("isOptionalProperty", isOptionalProperty);<|MERGE_RESOLUTION|>--- conflicted
+++ resolved
@@ -92,27 +92,14 @@
   fs.readFileSync(path.join(templateDirectory, "dtoPartial.ts.hbs"), "utf8")
 );
 
-<<<<<<< HEAD
-function createClient(webApiModels: WebApiBaseUnit[], apiName: string): string {
-  const clientCode: string = clientInstanceTemplate(
-=======
-function createClient(
-  webApiModel: WebApiBaseUnit,
-  boundedContext: string
-): string {
+function createClient(webApiModel: WebApiBaseUnit, apiName: string): string {
   return clientInstanceTemplate(
->>>>>>> 97b09b95
     {
       dataTypes: getAllDataTypes(
         webApiModel as WebApiBaseUnitWithDeclaresModel
       ),
-<<<<<<< HEAD
-      models: webApiModels,
+      apiModel: webApiModel,
       apiSpec: apiName
-=======
-      apiModel: webApiModel,
-      apiSpec: boundedContext
->>>>>>> 97b09b95
     },
     {
       allowProtoPropertiesByDefault: true,
