/*
 * Copyright (c) 2019, salesforce.com, inc.
 * All rights reserved.
 * SPDX-License-Identifier: BSD-3-Clause
 * For full license text, see the LICENSE file in the repo root or https://opensource.org/licenses/BSD-3-Clause
 */
"use strict";
<<<<<<< HEAD
import { processRamlFile, getAllDataTypes, getApiName } from "../src/parser";
=======
import {
  processRamlFile,
  getAllDataTypes,
  getApiName,
  groupByCategory,
  resolveApiModel
} from "../src/parser";
>>>>>>> d6277df0
import {
  WebApiBaseUnitWithDeclaresModel,
  WebApiParser,
  model,
  webapi,
  WebApiBaseUnitWithEncodesModel
} from "webapi-parser";

import { expect, default as chai } from "chai";
import path from "path";
import chaiAsPromised from "chai-as-promised";
import _ from "lodash";

before(() => {
  chai.use(chaiAsPromised);
});

describe("Test RAML file", () => {
  it("Test invalid RAML file", () => {
    const ramlFile = path.join(__dirname, "/raml/invalid/search-invalid.raml");
    return expect(processRamlFile(ramlFile)).to.be.eventually.rejected;
  });

  it("Test valid RAML file", () => {
    const ramlFile = path.join(__dirname, "/raml/valid/site/site.raml");
    return processRamlFile(ramlFile)
      .then(s => {
        expect(s).to.not.equal(null);
      })
      .catch(e => {
        expect.fail(e.message, "Valid RAML file parsing should not fail");
      });
  });
});

describe("Get Data types", () => {
  it("Test valid RAML file", () => {
    const ramlFile = path.join(__dirname, "/raml/valid/site/site.raml");
    return processRamlFile(ramlFile).then(s => {
      const res = getAllDataTypes([s as WebApiBaseUnitWithDeclaresModel]);
      expect(_.map(res, res => res.name.value())).to.be.deep.equal([
        "product_search_result",
        "ClassA",
        "customer_product_list_item",
        "query",
        "ClassB",
        "search_request",
        "password_change_request",
        "sort",
        "result_page"
      ]);
    });
  });

  it("Test valid RAML file with references", () => {
    const ramlFile = path.join(__dirname, "/raml/valid/site/site.raml");
    processRamlFile(ramlFile)
      .then(refModel => {
        return processRamlFile(ramlFile).then(mainModel => {
          mainModel.withReferences([refModel]);
          return mainModel;
        });
      })
      .then(s => {
        const res = getAllDataTypes([s as WebApiBaseUnitWithDeclaresModel]);
        expect(_.map(res, res => res.name.value())).to.be.deep.equal([
          "product_search_result",
          "ClassA",
          "customer_product_list_item",
          "query",
          "ClassB",
          "search_request",
          "password_change_request",
          "sort",
          "result_page"
        ]);
      });
  });
});

describe("Test that API Name is returned in lower camelCase", () => {
  const domain = model.domain;
  before(() => {
    WebApiParser.init();
  });

  const expectedApiName = "shopperCustomers";
  it("Test with space in the name", () => {
    const api = new domain.WebApi();
    api.withName("Shopper Customers");
    const model = new webapi.WebApiExternalFragment().withEncodes(api);
    return expect(getApiName(model)).to.equal(expectedApiName);
  });
  it("Test with - in the name", () => {
    const api = new domain.WebApi();
    api.withName("Shopper-Customers");
    const model = new webapi.WebApiExternalFragment().withEncodes(api);
    return expect(getApiName(model)).to.equal(expectedApiName);
  });
  it("Test with _ in the name", () => {
    const api = new domain.WebApi();
    api.withName("Shopper-Customers");
    const model = new webapi.WebApiExternalFragment().withEncodes(api);
    return expect(getApiName(model)).to.equal(expectedApiName);
  });
  it("Test with . in the name", () => {
    const api = new domain.WebApi();
    api.withName("shopper.customers");
    const model = new webapi.WebApiExternalFragment().withEncodes(api);
    return expect(getApiName(model)).to.equal(expectedApiName);
  });
  it("Test with all lowercase name", () => {
    const api = new domain.WebApi();
    api.withName("shopper customers");
    const model = new webapi.WebApiExternalFragment().withEncodes(api);
    return expect(getApiName(model)).to.equal(expectedApiName);
  });
  it("Test with camelCase name", () => {
    const api = new domain.WebApi();
    api.withName("shopperCustomers");
    const model = new webapi.WebApiExternalFragment().withEncodes(api);
    return expect(getApiName(model)).to.equal(expectedApiName);
  });
  it("Test with null API name", () => {
    const api = new domain.WebApi();
    api.withName(null);
    const model = new webapi.WebApiExternalFragment().withEncodes(api);
    return expect(() => getApiName(model)).to.throw(
      "Invalid name provided to normalize"
    );
  });
  it("Test with undefined API name", () => {
    const api = new domain.WebApi();
    api.withName(undefined);
    const model = new webapi.WebApiExternalFragment().withEncodes(api);
    return expect(() => getApiName(model)).to.throw(
      "Invalid name provided to normalize"
    );
  });
  it("Test with empty API name", () => {
    const api = new domain.WebApi();
    api.withName("");
    const model = new webapi.WebApiExternalFragment().withEncodes(api);
    return expect(() => getApiName(model)).to.throw(
      "Invalid name provided to normalize"
    );
  });
<<<<<<< HEAD
=======
});

describe("Test groupByCategory method", () => {
  const apis: RestApi[] = [
    {
      id: "8888888/test-api/1.0.0",
      name: "Test API",
      groupId: "8888888",
      assetId: "test-api",
      version: "1.0.0"
    },
    {
      id: "8888888/test-api-2/1.0.0",
      name: "Test API 2",
      groupId: "8888888",
      assetId: "test-api-2",
      version: "1.0.0"
    },
    {
      id: "8888888/test-api-3/1.0.0",
      name: "Test API 3",
      groupId: "8888888",
      assetId: "test-api-3",
      version: "1.0.0"
    },
    {
      id: "8888888/test-api-4/1.0.0",
      name: "Test API 4",
      groupId: "8888888",
      assetId: "test-api-4",
      version: "1.0.0"
    }
  ];

  it("Group Apis (All same category)", () => {
    const safeApisObject = _.cloneDeep(apis);
    safeApisObject.forEach(api => {
      api.categories = {
        "Api Family": ["something"]
      };
    });

    expect(groupByCategory(safeApisObject, "Api Family")).to.deep.equal({
      something: safeApisObject
    });
  });

  it("Group Apis (All same category w/o allowing unclassified)", () => {
    const safeApisObject = _.cloneDeep(apis);
    safeApisObject.forEach(api => {
      api.categories = {
        "Api Family": ["something"]
      };
    });

    expect(groupByCategory(safeApisObject, "Api Family", false)).to.deep.equal({
      something: safeApisObject
    });
  });

  it("Group Apis (two categories)", () => {
    const safeApisObject = _.cloneDeep(apis);

    safeApisObject[0].categories = {
      "Api Family": ["foo"]
    };
    safeApisObject[1].categories = {
      "Api Family": ["bar"]
    };
    safeApisObject[2].categories = {
      "Api Family": ["foo"]
    };
    safeApisObject[3].categories = {
      "Api Family": ["bar"]
    };

    expect(groupByCategory(safeApisObject, "Api Family")).to.deep.equal({
      foo: [safeApisObject[0], safeApisObject[2]],
      bar: [safeApisObject[1], safeApisObject[3]]
    });
  });

  it("Group Apis (four categories)", () => {
    const safeApisObject = _.cloneDeep(apis);

    safeApisObject[0].categories = {
      "Api Family": ["foo"]
    };
    safeApisObject[1].categories = {
      "Api Family": ["bar"]
    };
    safeApisObject[2].categories = {
      "Api Family": ["see"]
    };
    safeApisObject[3].categories = {
      "Api Family": ["dog"]
    };

    expect(groupByCategory(safeApisObject, "Api Family")).to.deep.equal({
      foo: [safeApisObject[0]],
      bar: [safeApisObject[1]],
      see: [safeApisObject[2]],
      dog: [safeApisObject[3]]
    });
  });

  it("Group Apis (missing category allow unclassified)", () => {
    const safeApisObject = _.cloneDeep(apis);

    safeApisObject[0].categories = {
      "Api Family": ["foo"]
    };
    safeApisObject[2].categories = {
      "Api Family": ["see"]
    };
    safeApisObject[3].categories = {
      "Api Family": ["dog"]
    };

    expect(groupByCategory(safeApisObject, "Api Family")).to.deep.equal({
      foo: [safeApisObject[0]],
      see: [safeApisObject[2]],
      dog: [safeApisObject[3]],
      unclassified: [safeApisObject[1]]
    });
  });

  it("Group Apis (missing category without allowing unclassified)", () => {
    const safeApisObject = _.cloneDeep(apis);

    safeApisObject[0].categories = {
      "Api Family": ["foo"]
    };
    safeApisObject[2].categories = {};

    safeApisObject[2].categories = {
      "Api Family": ["see"]
    };
    safeApisObject[3].categories = {
      "Api Family": ["dog"]
    };

    expect(() => groupByCategory(safeApisObject, "Api Family", false)).to.throw(
      "Unclassified APIs are NOT allowed!"
    );
  });

  it("Group Apis (wrong category with allowing unclassified)", () => {
    const safeApisObject = _.cloneDeep(apis);

    safeApisObject[0].categories = {
      "Api Family": ["foo"]
    };
    safeApisObject[2].categories = {
      "CC Api Family": ["bar"]
    };

    safeApisObject[2].categories = {
      "Api Family": ["see"]
    };
    safeApisObject[3].categories = {
      "Api Family": ["dog"]
    };

    expect(groupByCategory(safeApisObject, "Api Family")).to.deep.equal({
      foo: [safeApisObject[0]],
      see: [safeApisObject[2]],
      dog: [safeApisObject[3]],
      unclassified: [safeApisObject[1]]
    });
  });
});

describe("Test resolving API model", () => {
  it("Test with null model", () => {
    return expect(() => resolveApiModel(null, "editing")).to.throw(
      "Invalid API model provided to resolve"
    );
  });
  it("Test with undefined model", () => {
    return expect(() => resolveApiModel(undefined, "editing")).to.throw(
      "Invalid API model provided to resolve"
    );
  });
  it("Test with null resolution pipeline", () => {
    const apiModel = new webapi.WebApiExternalFragment();
    return expect(() => resolveApiModel(apiModel, null)).to.throw(
      "Invalid resolution pipeline provided to resolve"
    );
  });
  it("Test with undefined resolution pipeline", () => {
    const apiModel = new webapi.WebApiExternalFragment();
    return expect(() => resolveApiModel(apiModel, undefined)).to.throw(
      "Invalid resolution pipeline provided to resolve"
    );
  });
  it("Test with valid model and resolution pipeline", () => {
    const ramlFile = path.join(__dirname, "/raml/valid/site/site.raml");
    return processRamlFile(ramlFile)
      .then(s => {
        return resolveApiModel(s as WebApiBaseUnitWithEncodesModel, "editing");
      })
      .then(resolvedModel => {
        expect(resolvedModel).to.exist;
      });
  });
>>>>>>> d6277df0
});<|MERGE_RESOLUTION|>--- conflicted
+++ resolved
@@ -5,17 +5,13 @@
  * For full license text, see the LICENSE file in the repo root or https://opensource.org/licenses/BSD-3-Clause
  */
 "use strict";
-<<<<<<< HEAD
-import { processRamlFile, getAllDataTypes, getApiName } from "../src/parser";
-=======
 import {
   processRamlFile,
   getAllDataTypes,
   getApiName,
-  groupByCategory,
   resolveApiModel
 } from "../src/parser";
->>>>>>> d6277df0
+
 import {
   WebApiBaseUnitWithDeclaresModel,
   WebApiParser,
@@ -163,8 +159,6 @@
       "Invalid name provided to normalize"
     );
   });
-<<<<<<< HEAD
-=======
 });
 
 describe("Test groupByCategory method", () => {
@@ -371,5 +365,4 @@
         expect(resolvedModel).to.exist;
       });
   });
->>>>>>> d6277df0
 });