--- conflicted
+++ resolved
@@ -1,10 +1,6 @@
 {
   "name": "@commerce-apps/exchange-connector",
-<<<<<<< HEAD
-  "version": "1.0.9-alpha.3",
-=======
   "version": "1.0.9-alpha.4",
->>>>>>> b0553991
   "description": "Downloads raml specs from exchange",
   "author": "Jeff Albert <jalbert@salesforce.com>",
   "homepage": "",
